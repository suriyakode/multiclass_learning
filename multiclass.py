from scipy.optimize import minimize
import numpy as np
import numpy.random as random
import time

random.seed(37)

# Verify example from 17.2
d = 2
k = 4
true = random.randn(d, k)

m = 420
train_pts = random.randn(d, m)
train_labels = true.T @ train_pts
train_labels = np.argmax(train_labels, axis=0)

m_test = int(0.2 * m)
test_pts = random.randn(d, m_test)
test_labels = true.T @ test_pts
test_labels = np.argmax(test_labels, axis=0)

def delta(i, j):
    """
    Zero-one loss
    """
    if i != j:
        return 1
    return 0

def svm_loss(lmbda, data, labels):
    """
    Let d be the ambient dimension
    w :         np vector of size d * k
    lmbda :     regularization parameter
    data :      np array of size d by m
    labels :    np vector of size m
    """
    def loss(w):
        dk = w.shape[0]
        d, m = data.shape

        loss = lmbda * (w @ w)

        # Reshape w to matrix
        w = w.reshape(d, int(dk / d))
        
        for j in range(m):
            delta = np.ones(k)
            delta[labels[j]] -= 1
            pt_loss = np.max(delta + w.T @ data[:, j]) - w[:, labels[j]] @ data[:, j]
            loss += (1 / m) * pt_loss
        return loss
    return loss

def multiclass_svm(lmbda, pts, labels):
    loss_fn = svm_loss(lmbda, pts, labels)
    w_guess = random.randn(d * k)
    res = minimize(loss_fn, w_guess)
    loss_val = loss_fn(res.x)
    return res.x, loss_val

def tune(pts, labels, start=-5, end=1, num=7):
    """
    Use the provided pts and associated labels to determine the
    best lambda to run multiclass svm
    """
    lmbdas = np.logspace(start, end, num)
    best_loss = np.Infinity
    best_lmbda = -1
    for lmbda in lmbdas:
        _, loss = multiclass_svm(lmbda, pts, labels)
        if loss < best_loss:
            best_loss = loss
            best_lmbda = lmbda
    return lmbda

<<<<<<< HEAD
def predict(w, pts):
    """
    Predict the labels associated with the points.
    w :     np vector of size d * k
    pts :   np array of size d * n where n is number of points
    """
    dk = w.shape[0]
    d, n = pts.shape
    w = w.reshape(d, int(dk / d))

    pred = w.T @ pts
    return np.argmax(pred, axis=0)

def percent_correct(true_labels, hypothesis_labels):
    """
    Returns the percentage of labels that are correctly predicted.
    """
    return sum(true_labels == hypothesis_labels) / true_labels.size

lmbda = tune(train_pts, train_labels)
w_hat, _ = multiclass_svm(lmbda, train_pts, train_labels)
pred = predict(w_hat, test_pts)
print(percent_correct(test_labels, pred))
=======
start = time.time()

lmbda = tune(train_pts, train_labels)
w_hat, loss_val = multiclass_svm(lmbda, train_pts, train_labels)

end = time.time()
print (end - start)
>>>>>>> 727d47e8
<|MERGE_RESOLUTION|>--- conflicted
+++ resolved
@@ -75,7 +75,6 @@
             best_lmbda = lmbda
     return lmbda
 
-<<<<<<< HEAD
 def predict(w, pts):
     """
     Predict the labels associated with the points.
@@ -95,16 +94,12 @@
     """
     return sum(true_labels == hypothesis_labels) / true_labels.size
 
-lmbda = tune(train_pts, train_labels)
-w_hat, _ = multiclass_svm(lmbda, train_pts, train_labels)
-pred = predict(w_hat, test_pts)
-print(percent_correct(test_labels, pred))
-=======
 start = time.time()
 
 lmbda = tune(train_pts, train_labels)
 w_hat, loss_val = multiclass_svm(lmbda, train_pts, train_labels)
+pred = predict(w_hat, test_pts)
+print("percent correct: " + str(percent_correct(test_labels, pred)))
 
 end = time.time()
-print (end - start)
->>>>>>> 727d47e8
+print("sec to run code: " + str(end - start))